<<<<<<< HEAD
from dataclasses import dataclass, asdict
from typing import List, Optional, Dict, Any
=======
from dataclasses import dataclass, asdict, field
from typing import List, Optional
>>>>>>> 2028aaa8

@dataclass
class NextAction:
    action: str
    priority: str

    def to_dict(self):
        return asdict(self)

@dataclass
class Feedback:
    score: int
    good_points: List[str]
    improvement_points: List[str]
    missed_points: List[str]
    mentor_comment:List[str]
    reasoning_summary:List[str]
    
    def to_dict(self):
        return asdict(self)

@dataclass
class FileAnalysisResult:
    """파일 분석 결과를 담는 데이터 클래스"""
    file_name: str
    file_type: str
    extracted_text: str
    document_structure: Dict[str, Any]
    confidence_score: float
    processing_status: str

    def to_dict(self):
        return asdict(self)

@dataclass
class AnalysisRequest:
    """분석 요청을 담는 데이터 클래스"""
    file_names: List[str]
    files: List[Any]  # File 객체들 (Base64 인코딩된 데이터)
    user_summary: str

    def to_dict(self):
        return asdict(self)

@dataclass
class AnalysisResult:
    score: int
    feedback: Feedback
<<<<<<< HEAD
    suggested_questions: List[str]
    next_actions: List[NextAction]
    file_analysis: Optional[List[Dict[str, Any]]] = None  # 여러 파일 분석 결과
=======
    suggested_questions: List[str] = field(default_factory=list)
    next_actions: List[NextAction] = field(default_factory=list)
>>>>>>> 2028aaa8

    def to_dict(self):
        # asdict는 중첩된 dataclass도 재귀적으로 dict로 변환해줍니다.
        return asdict(self)<|MERGE_RESOLUTION|>--- conflicted
+++ resolved
@@ -1,10 +1,5 @@
-<<<<<<< HEAD
-from dataclasses import dataclass, asdict
+from dataclasses import dataclass, asdict, field
 from typing import List, Optional, Dict, Any
-=======
-from dataclasses import dataclass, asdict, field
-from typing import List, Optional
->>>>>>> 2028aaa8
 
 @dataclass
 class NextAction:
@@ -53,14 +48,9 @@
 class AnalysisResult:
     score: int
     feedback: Feedback
-<<<<<<< HEAD
-    suggested_questions: List[str]
-    next_actions: List[NextAction]
-    file_analysis: Optional[List[Dict[str, Any]]] = None  # 여러 파일 분석 결과
-=======
     suggested_questions: List[str] = field(default_factory=list)
     next_actions: List[NextAction] = field(default_factory=list)
->>>>>>> 2028aaa8
+    file_analysis: Optional[List[Dict[str, Any]]] = None  # 여러 파일 분석 결과
 
     def to_dict(self):
         # asdict는 중첩된 dataclass도 재귀적으로 dict로 변환해줍니다.
