--- conflicted
+++ resolved
@@ -93,17 +93,6 @@
             if isinstance(actions_data, list):
                 actions: List[dict] = []
                 for action_data in actions_data:
-<<<<<<< HEAD
-                    if isinstance(action_data, dict) and "action" in action_data and "priority" in action_data:
-                        actions.append({
-                            "action": action_data["action"],
-                            "priority": action_data["priority"]
-                        })
-                
-                if actions:
-                    logging.info("Successfully parsed AI response as JSON")
-                    return actions
-=======
                     if isinstance(action_data, dict):
                         # 모든 필드가 없을 경우 기본값 지정
                         action = NextAction(
@@ -118,7 +107,6 @@
                         actions.append(action)
                 if actions:
                     return [action.to_dict() for action in actions]
->>>>>>> 3741db2f
                 else:
                     raise ValueError("No valid actions found")
             else:
@@ -126,11 +114,6 @@
         except (json.JSONDecodeError, ValueError) as e:
             # JSON 파싱 실패 시 기본 할 일 반환
             actions = [
-<<<<<<< HEAD
-                {"action": "문서의 핵심 개념을 다시 한번 정리해보기", "priority": "높음"},
-                {"action": "이해가 부족한 부분에 대한 추가 자료 찾아보기", "priority": "중간"},
-                {"action": "학습한 내용을 실제 상황에 적용해보기", "priority": "낮음"}
-=======
                 NextAction(
                     id=str(uuid.uuid4()),
                     title="문서의 핵심 개념 정리",
@@ -158,17 +141,12 @@
                     completed=False,
                     priority="low"
                 )
->>>>>>> 3741db2f
             ]
             return actions
 
     except Exception:
         import uuid
         actions = [
-<<<<<<< HEAD
-            {"action": "API 호출 중 오류가 발생했습니다. 서비스 연결을 확인해주세요.", "priority": "높음"},
-            {"action": "문서를 다시 읽어보시기 바랍니다.", "priority": "중간"}
-=======
             NextAction(
                 id=str(uuid.uuid4()),
                 title="문서 재확인",
@@ -178,6 +156,5 @@
                 completed=False,
                 priority="medium"
             )
->>>>>>> 3741db2f
         ]
         return actions